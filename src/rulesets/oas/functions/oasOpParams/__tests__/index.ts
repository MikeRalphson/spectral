import { Spectral } from '../../../../../index';
import { commonOasRuleset } from '../../../index';

const ruleset = commonOasRuleset();

describe('oasOpParams', () => {
  const s = new Spectral({
    rulesets: [
      {
        functions: ruleset.functions,
        rules: {
          oas2: {
<<<<<<< HEAD
            'operation-parameters': Object.assign(ruleset.rules['oas2|oas3']['operation-parameters'], {
=======
            'operation-parameters': Object.assign(ruleset.rules.oas2['operation-parameters'], {
>>>>>>> 5b73ba52
              enabled: true,
            }),
          },
        },
      },
    ],
  });

  test('No error if no params', () => {
    const results = s.run({
      spec: 'oas2',
      target: {},
      resTarget: {
        paths: {
          '/foo': {
            get: {},
          },
        },
      },
    });
    expect(results.length).toEqual(0);
  });

  test('No error if only one param operation level', () => {
    const results = s.run({
      spec: 'oas2',
      target: {},
      resTarget: {
        paths: {
          '/foo': {
            get: {
              parameters: [{ in: 'body', name: 'foo' }],
            },
          },
        },
      },
    });
    expect(results.length).toEqual(0);
  });

  test('No error if same param on different operations', () => {
    const results = s.run({
      spec: 'oas2',
      target: {},
      resTarget: {
        paths: {
          '/foo': {
            get: {
              parameters: [{ in: 'body', name: 'foo' }],
            },
            put: {
              parameters: [{ in: 'body', name: 'foo' }],
            },
          },
        },
      },
    });
    expect(results.length).toEqual(0);
  });

  test('Error if nonunique param on same operation', () => {
    const results = s.run({
      spec: 'oas2',
      target: {},
      resTarget: {
        paths: {
          '/foo': {
            get: {
              parameters: [{ in: 'query', name: 'foo' }, { in: 'query', name: 'foo' }, { in: 'query', name: 'foo' }],
            },
            put: {},
          },
        },
      },
    });
    expect(results.length).toEqual(1);
  });

  test('Errors if multple nonunique param on same operation', () => {
    const results = s.run({
      spec: 'oas2',
      target: {},
      resTarget: {
        paths: {
          '/foo': {
            get: {
              parameters: [
                { in: 'query', name: 'foo' },
                { in: 'query', name: 'foo' },
                { in: 'header', name: 'bar' },
                { in: 'header', name: 'bar' },
              ],
            },
            put: {},
          },
        },
      },
    });
    expect(results.length).toEqual(2);
  });

  test('Error if multiple in:body', () => {
    const results = s.run({
      spec: 'oas2',
      target: {},
      resTarget: {
        paths: {
          '/foo': {
            get: {
              parameters: [{ in: 'body', name: 'foo' }, { in: 'body', name: 'bar' }],
            },
            put: {},
          },
        },
      },
    });
    expect(results.length).toEqual(1);
  });

  test('Error if both in:formData and in:body', () => {
    const results = s.run({
      spec: 'oas2',
      target: {},
      resTarget: {
        paths: {
          '/foo': {
            get: {
              parameters: [{ in: 'body', name: 'foo' }, { in: 'formData', name: 'bar' }],
            },
          },
        },
      },
    });
    expect(results.length).toEqual(1);
  });
});<|MERGE_RESOLUTION|>--- conflicted
+++ resolved
@@ -10,11 +10,7 @@
         functions: ruleset.functions,
         rules: {
           oas2: {
-<<<<<<< HEAD
-            'operation-parameters': Object.assign(ruleset.rules['oas2|oas3']['operation-parameters'], {
-=======
             'operation-parameters': Object.assign(ruleset.rules.oas2['operation-parameters'], {
->>>>>>> 5b73ba52
               enabled: true,
             }),
           },
